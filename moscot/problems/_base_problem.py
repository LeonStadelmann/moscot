from abc import ABC, abstractmethod
from types import MappingProxyType
from typing import Any, List, Tuple, Union, Mapping, Iterable, Optional, Sequence

import numpy as np
import numpy.typing as npt

from anndata import AnnData

from moscot.backends.ott import SinkhornSolver
from moscot.solvers._output import BaseSolverOutput
from moscot.problems._anndata import AnnDataPointer
from moscot.solvers._base_solver import BaseSolver, ProblemKind
from moscot.solvers._tagged_array import Tag, TaggedArray

__all__ = ("BaseProblem", "GeneralProblem")


class BaseProblem(ABC):
    def __init__(
        self,
        adata: AnnData,
        solver: Optional[BaseSolver] = None,
    ):
        self._adata = adata
        self.solver = self._default_solver if solver is None else solver

    @abstractmethod
    def prepare(self, *args: Any, **kwargs: Any) -> "BaseProblem":
        pass

    @abstractmethod
    def solve(self, *args: Any, **kwargs: Any) -> "BaseProblem":
        pass

    @property
    @abstractmethod
    def solution(self) -> Optional[BaseSolverOutput]:
        pass

    @property
    @abstractmethod
    def _default_solver(self) -> BaseSolver:
        pass

    @staticmethod
    def _get_mass(
        adata: AnnData,
        data: Optional[Union[str, List[str], Tuple[str, ...], npt.ArrayLike]] = None,
        subset: Optional[Sequence[Any]] = None,
        normalize: bool = True,
    ) -> npt.ArrayLike:
        if data is None:
            data = np.ones((adata.n_obs,), dtype=float)
        elif isinstance(data, (str, list, tuple)):
            if isinstance(data, (list, tuple)) and not len(data):
                raise ValueError("TODO: no subset keys specified.")
            # TODO: allow mix numeric/categorical keys (how to handle multiple subsets then?)
            if subset is None:  # allow for numeric values
                data = np.asarray(adata.obs[data], dtype=float)
            elif isinstance(subset, Iterable) and not isinstance(subset, str):
                data = np.asarray(adata.obs[data].isin(subset), dtype=float)
            else:
                data = np.asarray(adata.obs[data].values == subset, dtype=float)
        else:
            data = np.asarray(data)

        if data.ndim != 2:
            data = np.reshape(data, (-1, 1))
        if data.shape[0] != adata.n_obs:
            raise ValueError(f"TODO: expected shape `{adata.n_obs,}`, found `{data.shape[0],}`")
<<<<<<< HEAD
        if not all(np.all(data >= 0, axis=0)):
=======
        if not np.all(data >= 0):
>>>>>>> c7a7c102
            raise ValueError("Not all entries of the mass are non-negative")
        total = np.sum(data, axis=0)[None, :]
        if not np.all(total > 0):
            raise ValueError("TODO: no mass.")

        return data / total if normalize else data

    @staticmethod
    def _get_or_create_marginal(adata: AnnData, data: Optional[Union[str, npt.ArrayLike]] = None) -> npt.ArrayLike:
        if data is None:
            return np.ones((adata.n_obs,), dtype=float) / adata.n_obs
        if isinstance(data, str):
            # TODO(michalk8): some nice error message
            data = adata.obs[data]
        data = np.asarray(data)
        # TODO(michalk8): check shape
        return data

    @property
    def adata(self) -> AnnData:
        return self._adata

    @property
    def solver(self) -> BaseSolver:
        return self._solver

    @solver.setter
    def solver(self, solver: BaseSolver) -> None:
        if not isinstance(solver, BaseSolver):
            raise TypeError("TOOD: not a solver")
        self._solver = solver


class GeneralProblem(BaseProblem):
    def __init__(
        self,
        adata_x: AnnData,
        adata_y: Optional[AnnData] = None,
        adata_xy: Optional[AnnData] = None,
        solver: Optional[BaseSolver] = None,
        **kwargs: Any,
    ):
        super().__init__(adata_x, solver=solver)
        self._solution: Optional[BaseSolverOutput] = None

        self._x: Optional[TaggedArray] = None
        self._y: Optional[TaggedArray] = None
        self._xy: Optional[Union[TaggedArray, TaggedArray]] = None

        self._a: Optional[npt.ArrayLike] = None
        self._b: Optional[npt.ArrayLike] = None

        self._adata_y = adata_y
        self._adata_xy = adata_xy

        if adata_xy is not None:
            if adata_y is None:
                raise ValueError("TODO: adata_y must be present if adata_xy is present")
            if adata_x.n_obs != adata_xy.n_obs:
                raise ValueError("First and joint shape mismatch")
            if adata_y.n_obs != adata_xy.n_vars:
                raise ValueError("First and joint shape mismatch")

    def _handle_joint(
        self, create_kwargs: Mapping[str, Any] = MappingProxyType({}), tag: Optional[Tag] = None, **kwargs: Any
    ) -> Union[TaggedArray, Tuple[TaggedArray, TaggedArray]]:
        if tag is None:
            # TODO(michalk8): better/more strict condition?
            # TODO(michalk8): specify which tag is being using
            tag = Tag.POINT_CLOUD if "x_attr" in kwargs and "y_attr" in kwargs else Tag.COST_MATRIX

        tag = Tag(tag)
        if tag in (Tag.COST_MATRIX, Tag.KERNEL):
            attr = kwargs.get("attr", "X")
            if attr == "obsm":
                return AnnDataPointer(self.adata, tag=tag, **kwargs).create(**create_kwargs)
            if attr == "varm":
                kwargs["attr"] = "obsm"
                return AnnDataPointer(self._adata_y.T, tag=tag, **kwargs).create(**create_kwargs)
            if attr not in ("X", "layers", "raw"):
                raise AttributeError("TODO: expected obsm/varm/X/layers/raw")
            if self._adata_xy is None:
                raise ValueError("TODO: Specifying cost/kernel requires joint adata.")
            return AnnDataPointer(self._adata_xy, tag=tag, **kwargs).create(**create_kwargs)
        if tag != Tag.POINT_CLOUD:
            # TODO(michalk8): log-warn
            tag = Tag.POINT_CLOUD

        # TODO(michalk8): mb. be less stringent and assume without the prefix x_ belong to x
        x_kwargs = {k[2:]: v for k, v in kwargs.items() if k.startswith("x_")}
        y_kwargs = {k[2:]: v for k, v in kwargs.items() if k.startswith("y_")}

        x_array = AnnDataPointer(self.adata, tag=tag, **x_kwargs).create(**create_kwargs)
        y_array = AnnDataPointer(self._adata_y, tag=tag, **y_kwargs).create(**create_kwargs)

        return x_array, y_array

    def prepare(
        self,
        x: Mapping[str, Any] = MappingProxyType({}),
        y: Optional[Mapping[str, Any]] = None,
        xy: Optional[Mapping[str, Any]] = None,
        a: Optional[Union[str, npt.ArrayLike]] = None,
        b: Optional[Union[str, npt.ArrayLike]] = None,
        **kwargs: Any,
    ) -> "GeneralProblem":
        self._x = AnnDataPointer(adata=self.adata, **x).create(**kwargs)
        self._y = None if y is None else AnnDataPointer(adata=self._adata_y, **y).create(**kwargs)
        self._xy = (
            None
            if xy is None or self.solver.problem_kind != ProblemKind.QUAD_FUSED
            else self._handle_joint(**xy, create_kwargs=kwargs)
        )

        self._a = self._get_or_create_marginal(self.adata, a)
        self._b = self._get_or_create_marginal(self._marginal_b_adata, b)
        self._solution = None

        return self

    def solve(
        self,
        epsilon: Optional[float] = None,
        **kwargs: Any,
    ) -> "GeneralProblem":
        if isinstance(self._xy, tuple):  # point cloud
            kwargs["xx"] = self._xy[0]
            kwargs["yy"] = self._xy[1]
        else:  # cost/kernel
            kwargs["xx"] = self._xy
            kwargs["yy"] = None

        # this allows for MultiMarginalProblem to pass new marginals
        a = kwargs.pop("a", self._a)
        b = kwargs.pop("b", self._b)

        self._solution = self.solver(self._x, self._y, a=a, b=b, epsilon=epsilon, **kwargs)
        return self

    # TODO(michalk8): require in BaseProblem?
    def push(
        self,
        data: Optional[Union[str, npt.ArrayLike]] = None,
        subset: Optional[Sequence[Any]] = None,
        normalize: bool = True,
        **kwargs: Any,
    ) -> npt.ArrayLike:
        # TODO: check if solved - decorator?
        data = self._get_mass(self.adata, data=data, subset=subset, normalize=normalize)
        return self.solution.push(data, **kwargs)

    def pull(
        self,
        data: Optional[Union[str, npt.ArrayLike]] = None,
        subset: Optional[Sequence[Any]] = None,
        normalize: bool = True,
        **kwargs: Any,
    ) -> npt.ArrayLike:
        # TODO: check if solved - decorator?
        adata = self.adata if self._adata_y is None else self._adata_y
        data = self._get_mass(adata, data=data, subset=subset, normalize=normalize)
        return self.solution.pull(data, **kwargs)

    @property
    def _default_solver(self) -> BaseSolver:
        return SinkhornSolver()

    @property
    def solution(self) -> Optional[BaseSolverOutput]:
        return self._solution

    @property
    def _marginal_b_adata(self) -> AnnData:
        return self.adata if self._adata_y is None else self._adata_y<|MERGE_RESOLUTION|>--- conflicted
+++ resolved
@@ -69,11 +69,7 @@
             data = np.reshape(data, (-1, 1))
         if data.shape[0] != adata.n_obs:
             raise ValueError(f"TODO: expected shape `{adata.n_obs,}`, found `{data.shape[0],}`")
-<<<<<<< HEAD
-        if not all(np.all(data >= 0, axis=0)):
-=======
         if not np.all(data >= 0):
->>>>>>> c7a7c102
             raise ValueError("Not all entries of the mass are non-negative")
         total = np.sum(data, axis=0)[None, :]
         if not np.all(total > 0):
