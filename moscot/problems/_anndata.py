from types import MappingProxyType
from typing import Any, Mapping, Optional
from dataclasses import dataclass

from scipy.sparse import issparse
from sklearn.preprocessing import scale
import scipy

import numpy as np
import numpy.typing as npt

from anndata import AnnData

from moscot._utils import _get_backend_losses
from moscot.costs._costs import BaseLoss
from moscot.solvers._tagged_array import Tag, TaggedArray

__all__ = ("AnnDataPointer",)


@dataclass(frozen=True)
class AnnDataPointer:
    """AnnData Pointer."""

    adata: AnnData
    attr: str
    key: Optional[str] = None
    use_raw: Optional[bool] = False
    # TODO(michalk8): determine whether this needs to really be here or can be inferred purely from loss/attr
    tag: Tag = Tag.POINT_CLOUD
    loss: str = "Euclidean"
<<<<<<< HEAD
    loss_kwargs: Mapping[str, Any] = MappingProxyType({})
    # TODO(MUCDK): handle Grid cost. this must be a sequence: https://github.com/google-research/ott/blob/b1adc2894b76b7360f639acb10181f2ce97c656a/ott/geometry/grid.py#L55

    def create(self) -> TaggedArray:  # I rewrote the logic a bit as this way I find it more readable
=======
    # TODO(MUCDK): handle Grid cost. this must be a sequence:
    # https://github.com/google-research/ott/blob/b1adc2894b76b7360f639acb10181f2ce97c656a/ott/geometry/grid.py#L55

    def create(self, **kwargs: Any) -> TaggedArray:  # I rewrote the logic a bit as this way I find it more readable
        """Create AnnData pointer."""

>>>>>>> c83a4e33
        def ensure_2D(arr: npt.ArrayLike, *, allow_reshape: bool = True) -> np.ndarray:
            arr = np.asarray(arr)
            arr = np.reshape(arr, (-1, 1)) if (allow_reshape and arr.ndim == 1) else arr
            if arr.ndim != 2:
                raise ValueError("TODO: expected 2D")
            return arr

<<<<<<< HEAD
=======
        max_scale = kwargs.pop("max_scale", None)
        standard_scale = kwargs.pop("standard_scale", None)
>>>>>>> c83a4e33
        if self.tag == Tag.COST_MATRIX:
            if self.loss is not None:
                cost_matrix = BaseLoss.create(kind=self.loss, adata=self.adata, attr=self.attr, key=self.key)(
                    **self.loss_kwargs
                )
                return TaggedArray(cost_matrix, tag=self.tag, loss=None)
            if not hasattr(self.adata, self.attr):
                raise AttributeError("TODO: invalid attribute")
            container = getattr(self.adata, self.attr)
            if issparse(container):
                container = container.A
            if self.key is None:
                return TaggedArray(ensure_2D(container), tag=self.tag, loss=None)
            if self.key not in container:
                raise KeyError(f"TODO: unable to find `adata.{self.attr}['{self.key}']`.")
            if issparse(container[self.key]):
                container = ensure_2D(container[self.key].A)
            else:
                container = ensure_2D(container[self.key])
            # TODO(michalk8): check if array-like
            # TODO(michalk8): here we'd construct custom loss (BC/graph distances)
            return TaggedArray(container, tag=self.tag, loss=None)

        # TODO(@michalk) handle backend losses
        backend_losses = _get_backend_losses()  # TODO: put in registry, provide kwargs
        if not hasattr(self.adata, self.attr):
            raise AttributeError("TODO: invalid attribute")
        container = getattr(self.adata, self.attr)
        if scipy.sparse.issparse(container):
<<<<<<< HEAD
            return TaggedArray(
                container.A, tag=self.tag, loss=backend_losses[self.loss]
            )  # TODO(@Mmichalk8) propagate loss_kwargs
=======
            container = container.A
        if max_scale:
            container /= container.max() * container.shape[1]
        if standard_scale:
            container = scale(container)
        if self.key is None:
            # TODO(michalk8): check if array-like
            # TODO(michalk8): here we'd construct custom loss (BC/graph distances)
            return TaggedArray(container, tag=self.tag, loss=backend_losses[self.loss])
>>>>>>> c83a4e33
        if self.key not in container:
            raise KeyError(f"TODO: unable to find `adata.{self.attr}['{self.key}']`.")
        container = container[self.key]
        return TaggedArray(container, tag=self.tag, loss=backend_losses[self.loss])<|MERGE_RESOLUTION|>--- conflicted
+++ resolved
@@ -3,7 +3,6 @@
 from dataclasses import dataclass
 
 from scipy.sparse import issparse
-from sklearn.preprocessing import scale
 import scipy
 
 import numpy as np
@@ -29,19 +28,13 @@
     # TODO(michalk8): determine whether this needs to really be here or can be inferred purely from loss/attr
     tag: Tag = Tag.POINT_CLOUD
     loss: str = "Euclidean"
-<<<<<<< HEAD
     loss_kwargs: Mapping[str, Any] = MappingProxyType({})
-    # TODO(MUCDK): handle Grid cost. this must be a sequence: https://github.com/google-research/ott/blob/b1adc2894b76b7360f639acb10181f2ce97c656a/ott/geometry/grid.py#L55
-
-    def create(self) -> TaggedArray:  # I rewrote the logic a bit as this way I find it more readable
-=======
     # TODO(MUCDK): handle Grid cost. this must be a sequence:
     # https://github.com/google-research/ott/blob/b1adc2894b76b7360f639acb10181f2ce97c656a/ott/geometry/grid.py#L55
 
-    def create(self, **kwargs: Any) -> TaggedArray:  # I rewrote the logic a bit as this way I find it more readable
-        """Create AnnData pointer."""
+    def create(self) -> TaggedArray:  # I rewrote the logic a bit as this way I find it more readable
+        """Create."""
 
->>>>>>> c83a4e33
         def ensure_2D(arr: npt.ArrayLike, *, allow_reshape: bool = True) -> np.ndarray:
             arr = np.asarray(arr)
             arr = np.reshape(arr, (-1, 1)) if (allow_reshape and arr.ndim == 1) else arr
@@ -49,11 +42,6 @@
                 raise ValueError("TODO: expected 2D")
             return arr
 
-<<<<<<< HEAD
-=======
-        max_scale = kwargs.pop("max_scale", None)
-        standard_scale = kwargs.pop("standard_scale", None)
->>>>>>> c83a4e33
         if self.tag == Tag.COST_MATRIX:
             if self.loss is not None:
                 cost_matrix = BaseLoss.create(kind=self.loss, adata=self.adata, attr=self.attr, key=self.key)(
@@ -83,21 +71,11 @@
             raise AttributeError("TODO: invalid attribute")
         container = getattr(self.adata, self.attr)
         if scipy.sparse.issparse(container):
-<<<<<<< HEAD
             return TaggedArray(
                 container.A, tag=self.tag, loss=backend_losses[self.loss]
             )  # TODO(@Mmichalk8) propagate loss_kwargs
-=======
-            container = container.A
-        if max_scale:
-            container /= container.max() * container.shape[1]
-        if standard_scale:
-            container = scale(container)
         if self.key is None:
-            # TODO(michalk8): check if array-like
-            # TODO(michalk8): here we'd construct custom loss (BC/graph distances)
             return TaggedArray(container, tag=self.tag, loss=backend_losses[self.loss])
->>>>>>> c83a4e33
         if self.key not in container:
             raise KeyError(f"TODO: unable to find `adata.{self.attr}['{self.key}']`.")
         container = container[self.key]
